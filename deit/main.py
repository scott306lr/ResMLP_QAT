--- conflicted
+++ resolved
@@ -1,521 +1,517 @@
-# Copyright (c) 2015-present, Facebook, Inc.
-# All rights reserved.
-import wandb
-
-import argparse
-import datetime
-import numpy as np
-import time
-import torch, os
-import torch.backends.cudnn as cudnn
-import json
-
-from pathlib import Path
-
-from timm.data import Mixup
-from timm.models import create_model
-from timm.loss import LabelSmoothingCrossEntropy, SoftTargetCrossEntropy
-from timm.scheduler import create_scheduler
-from timm.optim import create_optimizer
-from timm.utils import NativeScaler, get_state_dict, ModelEma
-
-from datasets import build_dataset
-from engine import train_one_epoch, evaluate
-from losses import DistillationLoss
-from samplers import RASampler
-from augment import new_data_aug_generator
-
-import resmlp_affine
-<<<<<<< HEAD
-from kure import SGD_KURE
-=======
-import resmlp_model_v4
->>>>>>> 7f37b585
-
-import utils
-
-# from src.models import q_resmlp_v2
-# from src.post_quant.cle import cle_for_resmlp_v3
-
-
-def get_args_parser():
-    parser = argparse.ArgumentParser('DeiT training and evaluation script', add_help=False)
-    parser.add_argument('--batch-size', default=64, type=int)
-    parser.add_argument('--epochs', default=300, type=int)
-    parser.add_argument('--bce-loss', action='store_true')
-    parser.add_argument('--unscale-lr', action='store_true')
-
-    # Model parameters
-    parser.add_argument('--model', default='deit_base_patch16_224', type=str, metavar='MODEL',
-                        help='Name of model to train')
-    parser.add_argument('--input-size', default=224, type=int, help='images input size')
-
-    parser.add_argument('--drop', type=float, default=0.0, metavar='PCT',
-                        help='Dropout rate (default: 0.)')
-    parser.add_argument('--drop-path', type=float, default=0.1, metavar='PCT',
-                        help='Drop path rate (default: 0.1)')
-
-    parser.add_argument('--model-ema', action='store_true')
-    parser.add_argument('--no-model-ema', action='store_false', dest='model_ema')
-    parser.set_defaults(model_ema=True)
-    parser.add_argument('--model-ema-decay', type=float, default=0.99996, help='')
-    parser.add_argument('--model-ema-force-cpu', action='store_true', default=False, help='')
-
-    # Optimizer parameters
-    parser.add_argument('--opt', default='adamw', type=str, metavar='OPTIMIZER',
-                        help='Optimizer (default: "adamw"')
-    parser.add_argument('--opt-eps', default=1e-8, type=float, metavar='EPSILON',
-                        help='Optimizer Epsilon (default: 1e-8)')
-    parser.add_argument('--opt-betas', default=None, type=float, nargs='+', metavar='BETA',
-                        help='Optimizer Betas (default: None, use opt default)')
-    parser.add_argument('--clip-grad', type=float, default=None, metavar='NORM',
-                        help='Clip gradient norm (default: None, no clipping)')
-    parser.add_argument('--momentum', type=float, default=0.9, metavar='M',
-                        help='SGD momentum (default: 0.9)')
-    parser.add_argument('--weight-decay', type=float, default=0.05,
-                        help='weight decay (default: 0.05)')
-    # Learning rate schedule parameters
-    parser.add_argument('--sched', default='cosine', type=str, metavar='SCHEDULER',
-                        help='LR scheduler (default: "cosine"')
-    parser.add_argument('--lr', type=float, default=5e-4, metavar='LR',
-                        help='learning rate (default: 5e-4)')
-    parser.add_argument('--lr-noise', type=float, nargs='+', default=None, metavar='pct, pct',
-                        help='learning rate noise on/off epoch percentages')
-    parser.add_argument('--lr-noise-pct', type=float, default=0.67, metavar='PERCENT',
-                        help='learning rate noise limit percent (default: 0.67)')
-    parser.add_argument('--lr-noise-std', type=float, default=1.0, metavar='STDDEV',
-                        help='learning rate noise std-dev (default: 1.0)')
-    parser.add_argument('--warmup-lr', type=float, default=1e-6, metavar='LR',
-                        help='warmup learning rate (default: 1e-6)')
-    parser.add_argument('--min-lr', type=float, default=1e-5, metavar='LR',
-                        help='lower lr bound for cyclic schedulers that hit 0 (1e-5)')
-
-    parser.add_argument('--decay-epochs', type=float, default=30, metavar='N',
-                        help='epoch interval to decay LR')
-    parser.add_argument('--warmup-epochs', type=int, default=5, metavar='N',
-                        help='epochs to warmup LR, if scheduler supports')
-    parser.add_argument('--cooldown-epochs', type=int, default=10, metavar='N',
-                        help='epochs to cooldown LR at min_lr, after cyclic schedule ends')
-    parser.add_argument('--patience-epochs', type=int, default=10, metavar='N',
-                        help='patience epochs for Plateau LR scheduler (default: 10')
-    parser.add_argument('--decay-rate', '--dr', type=float, default=0.1, metavar='RATE',
-                        help='LR decay rate (default: 0.1)')
-
-    # Augmentation parameters
-    parser.add_argument('--color-jitter', type=float, default=0.3, metavar='PCT',
-                        help='Color jitter factor (default: 0.3)')
-    parser.add_argument('--aa', type=str, default='rand-m9-mstd0.5-inc1', metavar='NAME',
-                        help='Use AutoAugment policy. "v0" or "original". " + \
-                             "(default: rand-m9-mstd0.5-inc1)'),
-    parser.add_argument('--smoothing', type=float, default=0.1, help='Label smoothing (default: 0.1)')
-    parser.add_argument('--train-interpolation', type=str, default='bicubic',
-                        help='Training interpolation (random, bilinear, bicubic default: "bicubic")')
-
-    parser.add_argument('--repeated-aug', action='store_true')
-    parser.add_argument('--no-repeated-aug', action='store_false', dest='repeated_aug')
-    parser.set_defaults(repeated_aug=True)
-    
-    parser.add_argument('--train-mode', action='store_true')
-    parser.add_argument('--no-train-mode', action='store_false', dest='train_mode')
-    parser.set_defaults(train_mode=True)
-    
-    parser.add_argument('--ThreeAugment', action='store_true') #3augment
-    
-    parser.add_argument('--src', action='store_true') #simple random crop
-    
-    # * Random Erase params
-    parser.add_argument('--reprob', type=float, default=0.25, metavar='PCT',
-                        help='Random erase prob (default: 0.25)')
-    parser.add_argument('--remode', type=str, default='pixel',
-                        help='Random erase mode (default: "pixel")')
-    parser.add_argument('--recount', type=int, default=1,
-                        help='Random erase count (default: 1)')
-    parser.add_argument('--resplit', action='store_true', default=False,
-                        help='Do not random erase first (clean) augmentation split')
-
-    # * Mixup params
-    parser.add_argument('--mixup', type=float, default=0.8,
-                        help='mixup alpha, mixup enabled if > 0. (default: 0.8)')
-    parser.add_argument('--cutmix', type=float, default=1.0,
-                        help='cutmix alpha, cutmix enabled if > 0. (default: 1.0)')
-    parser.add_argument('--cutmix-minmax', type=float, nargs='+', default=None,
-                        help='cutmix min/max ratio, overrides alpha and enables cutmix if set (default: None)')
-    parser.add_argument('--mixup-prob', type=float, default=1.0,
-                        help='Probability of performing mixup or cutmix when either/both is enabled')
-    parser.add_argument('--mixup-switch-prob', type=float, default=0.5,
-                        help='Probability of switching to cutmix when both mixup and cutmix enabled')
-    parser.add_argument('--mixup-mode', type=str, default='batch',
-                        help='How to apply mixup/cutmix params. Per "batch", "pair", or "elem"')
-
-    # Distillation parameters
-    parser.add_argument('--teacher-model', default='regnety_160', type=str, metavar='MODEL',
-                        help='Name of teacher model to train (default: "regnety_160"')
-    parser.add_argument('--teacher-path', type=str, default='')
-    parser.add_argument('--distillation-type', default='none', choices=['none', 'soft', 'hard'], type=str, help="")
-    parser.add_argument('--distillation-alpha', default=0.5, type=float, help="")
-    parser.add_argument('--distillation-tau', default=1.0, type=float, help="")
-
-    # * Finetuning params
-    parser.add_argument('--finetune', default='', help='finetune from checkpoint')
-    parser.add_argument('--attn-only', action='store_true') 
-    
-    # Dataset parameters
-    parser.add_argument('--data-path', default='/datasets01/imagenet_full_size/061417/', type=str,
-                        help='dataset path')
-    parser.add_argument('--data-set', default='IMNET', choices=['CIFAR', 'IMNET', 'INAT', 'INAT19'],
-                        type=str, help='Image Net dataset path')
-    parser.add_argument('--inat-category', default='name',
-                        choices=['kingdom', 'phylum', 'class', 'order', 'supercategory', 'family', 'genus', 'name'],
-                        type=str, help='semantic granularity')
-
-    parser.add_argument('--output_dir', default='',
-                        help='path where to save, empty for no saving')
-    parser.add_argument('--device', default='cuda',
-                        help='device to use for training / testing')
-    parser.add_argument('--seed', default=0, type=int)
-    parser.add_argument('--resume', default='', help='resume from checkpoint')
-    parser.add_argument('--load_pth', default='', help='load checkpoint')
-    parser.add_argument('--start_epoch', default=0, type=int, metavar='N',
-                        help='start epoch')
-    parser.add_argument('--eval', action='store_true', help='Perform evaluation only')
-    parser.add_argument('--eval-crop-ratio', default=0.875, type=float, help="Crop ratio for evaluation")
-    parser.add_argument('--dist-eval', action='store_true', default=False, help='Enabling distributed evaluation')
-    parser.add_argument('--num_workers', default=10, type=int)
-    parser.add_argument('--pin-mem', action='store_true',
-                        help='Pin CPU memory in DataLoader for more efficient (sometimes) transfer to GPU.')
-    parser.add_argument('--no-pin-mem', action='store_false', dest='pin_mem',
-                        help='')
-    parser.set_defaults(pin_mem=True)
-
-    # distributed training parameters
-    parser.add_argument('--world_size', default=1, type=int,
-                        help='number of distributed processes')
-    parser.add_argument('--dist_url', default='env://', help='url used to set up distributed training')
-    parser.add_argument('--wandb',
-                    action='store_true',
-                    help='if set to true, log with wandb')
-    # parser.add_argument("--local_rank", type=int, default=0)
-    # if 'LOCAL_RANK' not in os.environ:
-    #     os.environ['LOCAL_RANK'] = str(args.local_rank)
-    return parser
-
-
-def main(args):
-    utils.init_distributed_mode(args)
-
-    print(args)
-
-    if args.distillation_type != 'none' and args.finetune and not args.eval:
-        raise NotImplementedError("Finetuning with distillation not yet supported")
-
-    device = torch.device(args.device)
-    print(device)
-
-    # fix the seed for reproducibility
-    seed = args.seed + utils.get_rank()
-    torch.manual_seed(seed)
-    np.random.seed(seed)
-    # random.seed(seed)
-
-    cudnn.benchmark = True
-
-    dataset_train, args.nb_classes = build_dataset(is_train=True, args=args)
-    dataset_val, _ = build_dataset(is_train=False, args=args)
-
-    if True:  # args.distributed:
-        num_tasks = utils.get_world_size()
-        global_rank = utils.get_rank()
-        if args.repeated_aug:
-            sampler_train = RASampler(
-                dataset_train, num_replicas=num_tasks, rank=global_rank, shuffle=True
-            )
-        else:
-            sampler_train = torch.utils.data.DistributedSampler(
-                dataset_train, num_replicas=num_tasks, rank=global_rank, shuffle=True
-            )
-        if args.dist_eval:
-            if len(dataset_val) % num_tasks != 0:
-                print('Warning: Enabling distributed evaluation with an eval dataset not divisible by process number. '
-                      'This will slightly alter validation results as extra duplicate entries are added to achieve '
-                      'equal num of samples per-process.')
-            sampler_val = torch.utils.data.DistributedSampler(
-                dataset_val, num_replicas=num_tasks, rank=global_rank, shuffle=False)
-        else:
-            sampler_val = torch.utils.data.SequentialSampler(dataset_val)
-    else:
-        sampler_train = torch.utils.data.RandomSampler(dataset_train)
-        sampler_val = torch.utils.data.SequentialSampler(dataset_val)
-
-    data_loader_train = torch.utils.data.DataLoader(
-        dataset_train, sampler=sampler_train,
-        batch_size=args.batch_size,
-        num_workers=args.num_workers,
-        pin_memory=args.pin_mem,
-        drop_last=True,
-    )
-    if args.ThreeAugment:
-        data_loader_train.dataset.transform = new_data_aug_generator(args)
-
-    data_loader_val = torch.utils.data.DataLoader(
-        dataset_val, sampler=sampler_val,
-        batch_size=int(1.5 * args.batch_size),
-        num_workers=args.num_workers,
-        pin_memory=args.pin_mem,
-        drop_last=False
-    )
-
-    mixup_fn = None
-    mixup_active = args.mixup > 0 or args.cutmix > 0. or args.cutmix_minmax is not None
-    if mixup_active:
-        mixup_fn = Mixup(
-            mixup_alpha=args.mixup, cutmix_alpha=args.cutmix, cutmix_minmax=args.cutmix_minmax,
-            prob=args.mixup_prob, switch_prob=args.mixup_switch_prob, mode=args.mixup_mode,
-            label_smoothing=args.smoothing, num_classes=args.nb_classes)
-
-    print(f"Creating model: {args.model}")
-    model = create_model(
-        args.model,
-        pretrained=True,
-        num_classes=args.nb_classes,
-        drop_rate=args.drop,
-        drop_path_rate=args.drop_path,
-        drop_block_rate=None,
-        img_size=args.input_size
-    )
-    # cle_for_resmlp_v3(model)
-                    
-    if args.finetune:
-        if args.finetune.startswith('https'):
-            checkpoint = torch.hub.load_state_dict_from_url(
-                args.finetune, map_location='cpu', check_hash=True)
-        else:
-            checkpoint = torch.load(args.finetune, map_location='cpu')
-
-        checkpoint_model = checkpoint['model']
-        # state_dict = model.state_dict()
-        # for k in ['head.weight', 'head.bias', 'head_dist.weight', 'head_dist.bias']:
-        #     if k in checkpoint_model and checkpoint_model[k].shape != state_dict[k].shape:
-        #         print(f"Removing key {k} from pretrained checkpoint")
-        #         del checkpoint_model[k]
-
-        # # interpolate position embedding
-        # pos_embed_checkpoint = checkpoint_model['pos_embed']
-        # embedding_size = pos_embed_checkpoint.shape[-1]
-        # num_patches = model.patch_embed.num_patches
-        # num_extra_tokens = model.pos_embed.shape[-2] - num_patches
-        # # height (== width) for the checkpoint position embedding
-        # orig_size = int((pos_embed_checkpoint.shape[-2] - num_extra_tokens) ** 0.5)
-        # # height (== width) for the new position embedding
-        # new_size = int(num_patches ** 0.5)
-        # # class_token and dist_token are kept unchanged
-        # extra_tokens = pos_embed_checkpoint[:, :num_extra_tokens]
-        # # only the position tokens are interpolated
-        # pos_tokens = pos_embed_checkpoint[:, num_extra_tokens:]
-        # pos_tokens = pos_tokens.reshape(-1, orig_size, orig_size, embedding_size).permute(0, 3, 1, 2)
-        # pos_tokens = torch.nn.functional.interpolate(
-        #     pos_tokens, size=(new_size, new_size), mode='bicubic', align_corners=False)
-        # pos_tokens = pos_tokens.permute(0, 2, 3, 1).flatten(1, 2)
-        # new_pos_embed = torch.cat((extra_tokens, pos_tokens), dim=1)
-        # checkpoint_model['pos_embed'] = new_pos_embed
-
-
-        model.load_state_dict(checkpoint_model, strict=True)
-        
-    if args.attn_only:
-        for name_p,p in model.named_parameters():
-            if '.attn.' in name_p:
-                p.requires_grad = True
-            else:
-                p.requires_grad = False
-        try:
-            model.head.weight.requires_grad = True
-            model.head.bias.requires_grad = True
-        except:
-            model.fc.weight.requires_grad = True
-            model.fc.bias.requires_grad = True
-        try:
-            model.pos_embed.requires_grad = True
-        except:
-            print('no position encoding')
-        try:
-            for p in model.patch_embed.parameters():
-                p.requires_grad = False
-        except:
-            print('no patch embed')
-            
-    model.to(device)
-
-    model_ema = None
-    if args.model_ema:
-        # Important to create EMA model after cuda(), DP wrapper, and AMP but before SyncBN and DDP wrapper
-        model_ema = ModelEma(
-            model,
-            decay=args.model_ema_decay,
-            device='cpu' if args.model_ema_force_cpu else '',
-            resume='')
-
-    model_without_ddp = model
-    if args.distributed:
-        model = torch.nn.parallel.DistributedDataParallel(model, device_ids=[args.gpu])
-        model_without_ddp = model.module
-    n_parameters = sum(p.numel() for p in model.parameters() if p.requires_grad)
-    print('number of params:', n_parameters)
-    if not args.unscale_lr:
-        linear_scaled_lr = args.lr * args.batch_size * utils.get_world_size() / 512.0
-        args.lr = linear_scaled_lr
-    # optimizer = create_optimizer(args, model_without_ddp)
-    optimizer = SGD_KURE([
-            {'params': (p for name, p in model.named_parameters() if "inner.bias" not in name), 'weight_decay': args.weight_decay},
-            {'params': (p for name, p in model.named_parameters() if "inner.bias" in name), 'weight_decay': 1}
-        ],
-        lr=args.lr, momentum=args.momentum, kurtosis_lambda=1, kurtosis_target=1.8, loss_scaler = NativeScaler())
-        
-
-    lr_scheduler, _ = create_scheduler(args, optimizer)
-
-    criterion = LabelSmoothingCrossEntropy()
-
-    if mixup_active:
-        # smoothing is handled with mixup label transform
-        criterion = SoftTargetCrossEntropy()
-    elif args.smoothing:
-        criterion = LabelSmoothingCrossEntropy(smoothing=args.smoothing)
-    else:
-        criterion = torch.nn.CrossEntropyLoss()
-        
-    if args.bce_loss:
-        criterion = torch.nn.BCEWithLogitsLoss()
-        
-    teacher_model = None
-    if args.distillation_type != 'none':
-        assert args.teacher_path, 'need to specify teacher-path when using distillation'
-        print(f"Creating teacher model: {args.teacher_model}")
-        teacher_model = create_model(
-            args.teacher_model,
-            pretrained=False,
-            num_classes=args.nb_classes,
-            global_pool='avg',
-        )
-        if args.teacher_path.startswith('https'):
-            checkpoint = torch.hub.load_state_dict_from_url(
-                args.teacher_path, map_location='cpu', check_hash=True)
-        else:
-            checkpoint = torch.load(args.teacher_path, map_location='cpu')
-        teacher_model.load_state_dict(checkpoint['model'])
-        teacher_model.to(device)
-        teacher_model.eval()
-
-    # wrap the criterion in our custom DistillationLoss, which
-    # just dispatches to the original criterion if args.distillation_type is 'none'
-    criterion = DistillationLoss(
-        criterion, teacher_model, args.distillation_type, args.distillation_alpha, args.distillation_tau
-    )
-
-    output_dir = Path(args.output_dir)
-    if args.resume:
-        if args.resume.startswith('https'):
-            checkpoint = torch.hub.load_state_dict_from_url(
-                args.resume, map_location='cpu', check_hash=True)
-        else:
-            checkpoint = torch.load(args.resume, map_location='cpu')
-        model_without_ddp.load_state_dict(checkpoint['model'])
-        if not args.eval and 'optimizer' in checkpoint and 'lr_scheduler' in checkpoint and 'epoch' in checkpoint:
-            optimizer.load_state_dict(checkpoint['optimizer'])
-            lr_scheduler.load_state_dict(checkpoint['lr_scheduler'])
-            args.start_epoch = checkpoint['epoch'] + 1
-            if args.model_ema:
-                utils._load_checkpoint_for_ema(model_ema, checkpoint['model_ema'])
-            if 'scaler' in checkpoint:
-                loss_scaler.load_state_dict(checkpoint['scaler'])
-        lr_scheduler.step(args.start_epoch)
-    if args.eval:
-        test_stats = evaluate(data_loader_val, model, device)
-        print(f"Accuracy of the network on the {len(dataset_val)} test images: {test_stats['acc1']:.1f}%")
-        return
-
-    wandb_run = None
-    if args.wandb and args.gpu == 1:
-        # wandb.login(key=)
-        id = wandb.util.generate_id()
-        wandb_run = wandb.init(
-            project="resmlp_qat",
-            id=id,
-            # resume=("must" if args.resume is True else False),
-            config={
-                "epochs": args.epochs,
-                "init_learning_rate": args.lr,
-                "batch_size": args.batch_size,
-                "dataset": args.data_set,
-            })
-
-    print(f"Start training for {args.epochs} epochs")
-    start_time = time.time()
-    max_accuracy = 0.0
-    for epoch in range(args.start_epoch, args.epochs):
-        if args.distributed:
-            data_loader_train.sampler.set_epoch(epoch)
-
-        train_stats = train_one_epoch(
-            model, criterion, data_loader_train,
-            optimizer, device, epoch, loss_scaler,
-            args.clip_grad, model_ema, mixup_fn,
-            set_training_mode=args.train_mode,  # keep in eval mode for deit finetuning / train mode for training and deit III finetuning
-            wandb_run = wandb_run,
-            args = args,
-        )
-
-        lr_scheduler.step(epoch)
-        if args.output_dir:
-            checkpoint_paths = [output_dir / 'checkpoint.pth']
-            for checkpoint_path in checkpoint_paths:
-                utils.save_on_master({
-                    'model': model_without_ddp.state_dict(),
-                    'optimizer': optimizer.state_dict(),
-                    'lr_scheduler': lr_scheduler.state_dict(),
-                    'epoch': epoch,
-                    'model_ema': get_state_dict(model_ema),
-                    'scaler': loss_scaler.state_dict(),
-                    'args': args,
-                }, checkpoint_path)
-             
-
-        test_stats = evaluate(data_loader_val, model, device, wandb_run=wandb_run)
-        print(f"Accuracy of the network on the {len(dataset_val)} test images: {test_stats['acc1']:.1f}%")
-        
-        if max_accuracy < test_stats["acc1"]:
-            max_accuracy = test_stats["acc1"]
-            if args.output_dir:
-                checkpoint_paths = [output_dir / 'best_checkpoint.pth']
-                for checkpoint_path in checkpoint_paths:
-                    utils.save_on_master({
-                        'model': model_without_ddp.state_dict(),
-                        'optimizer': optimizer.state_dict(),
-                        'lr_scheduler': lr_scheduler.state_dict(),
-                        'epoch': epoch,
-                        'model_ema': get_state_dict(model_ema),
-                        'scaler': loss_scaler.state_dict(),
-                        'args': args,
-                    }, checkpoint_path)
-            
-        print(f'Max accuracy: {max_accuracy:.2f}%')
-
-        log_stats = {**{f'train_{k}': v for k, v in train_stats.items()},
-                     **{f'test_{k}': v for k, v in test_stats.items()},
-                     'epoch': epoch,
-                     'n_parameters': n_parameters}
-        
-        if args.output_dir and utils.is_main_process():
-            with (output_dir / "log.txt").open("a") as f:
-                f.write(json.dumps(log_stats) + "\n")
-
-    total_time = time.time() - start_time
-    total_time_str = str(datetime.timedelta(seconds=int(total_time)))
-    print('Training time {}'.format(total_time_str))
-
-
-if __name__ == '__main__':
-    parser = argparse.ArgumentParser('DeiT training and evaluation script', parents=[get_args_parser()])
-    args = parser.parse_args()
-    if args.output_dir:
-        Path(args.output_dir).mkdir(parents=True, exist_ok=True)
-    main(args)
+# Copyright (c) 2015-present, Facebook, Inc.
+# All rights reserved.
+import wandb
+
+import argparse
+import datetime
+import numpy as np
+import time
+import torch, os
+import torch.backends.cudnn as cudnn
+import json
+
+from pathlib import Path
+
+from timm.data import Mixup
+from timm.models import create_model
+from timm.loss import LabelSmoothingCrossEntropy, SoftTargetCrossEntropy
+from timm.scheduler import create_scheduler
+from timm.optim import create_optimizer
+from timm.utils import NativeScaler, get_state_dict, ModelEma
+
+from datasets import build_dataset
+from engine import train_one_epoch, evaluate
+from losses import DistillationLoss
+from samplers import RASampler
+from augment import new_data_aug_generator
+
+import resmlp_affine
+from kure import SGD_KURE
+
+import utils
+
+# from src.models import q_resmlp_v2
+# from src.post_quant.cle import cle_for_resmlp_v3
+
+
+def get_args_parser():
+    parser = argparse.ArgumentParser('DeiT training and evaluation script', add_help=False)
+    parser.add_argument('--batch-size', default=64, type=int)
+    parser.add_argument('--epochs', default=300, type=int)
+    parser.add_argument('--bce-loss', action='store_true')
+    parser.add_argument('--unscale-lr', action='store_true')
+
+    # Model parameters
+    parser.add_argument('--model', default='deit_base_patch16_224', type=str, metavar='MODEL',
+                        help='Name of model to train')
+    parser.add_argument('--input-size', default=224, type=int, help='images input size')
+
+    parser.add_argument('--drop', type=float, default=0.0, metavar='PCT',
+                        help='Dropout rate (default: 0.)')
+    parser.add_argument('--drop-path', type=float, default=0.1, metavar='PCT',
+                        help='Drop path rate (default: 0.1)')
+
+    parser.add_argument('--model-ema', action='store_true')
+    parser.add_argument('--no-model-ema', action='store_false', dest='model_ema')
+    parser.set_defaults(model_ema=True)
+    parser.add_argument('--model-ema-decay', type=float, default=0.99996, help='')
+    parser.add_argument('--model-ema-force-cpu', action='store_true', default=False, help='')
+
+    # Optimizer parameters
+    parser.add_argument('--opt', default='adamw', type=str, metavar='OPTIMIZER',
+                        help='Optimizer (default: "adamw"')
+    parser.add_argument('--opt-eps', default=1e-8, type=float, metavar='EPSILON',
+                        help='Optimizer Epsilon (default: 1e-8)')
+    parser.add_argument('--opt-betas', default=None, type=float, nargs='+', metavar='BETA',
+                        help='Optimizer Betas (default: None, use opt default)')
+    parser.add_argument('--clip-grad', type=float, default=None, metavar='NORM',
+                        help='Clip gradient norm (default: None, no clipping)')
+    parser.add_argument('--momentum', type=float, default=0.9, metavar='M',
+                        help='SGD momentum (default: 0.9)')
+    parser.add_argument('--weight-decay', type=float, default=0.05,
+                        help='weight decay (default: 0.05)')
+    # Learning rate schedule parameters
+    parser.add_argument('--sched', default='cosine', type=str, metavar='SCHEDULER',
+                        help='LR scheduler (default: "cosine"')
+    parser.add_argument('--lr', type=float, default=5e-4, metavar='LR',
+                        help='learning rate (default: 5e-4)')
+    parser.add_argument('--lr-noise', type=float, nargs='+', default=None, metavar='pct, pct',
+                        help='learning rate noise on/off epoch percentages')
+    parser.add_argument('--lr-noise-pct', type=float, default=0.67, metavar='PERCENT',
+                        help='learning rate noise limit percent (default: 0.67)')
+    parser.add_argument('--lr-noise-std', type=float, default=1.0, metavar='STDDEV',
+                        help='learning rate noise std-dev (default: 1.0)')
+    parser.add_argument('--warmup-lr', type=float, default=1e-6, metavar='LR',
+                        help='warmup learning rate (default: 1e-6)')
+    parser.add_argument('--min-lr', type=float, default=1e-5, metavar='LR',
+                        help='lower lr bound for cyclic schedulers that hit 0 (1e-5)')
+
+    parser.add_argument('--decay-epochs', type=float, default=30, metavar='N',
+                        help='epoch interval to decay LR')
+    parser.add_argument('--warmup-epochs', type=int, default=5, metavar='N',
+                        help='epochs to warmup LR, if scheduler supports')
+    parser.add_argument('--cooldown-epochs', type=int, default=10, metavar='N',
+                        help='epochs to cooldown LR at min_lr, after cyclic schedule ends')
+    parser.add_argument('--patience-epochs', type=int, default=10, metavar='N',
+                        help='patience epochs for Plateau LR scheduler (default: 10')
+    parser.add_argument('--decay-rate', '--dr', type=float, default=0.1, metavar='RATE',
+                        help='LR decay rate (default: 0.1)')
+
+    # Augmentation parameters
+    parser.add_argument('--color-jitter', type=float, default=0.3, metavar='PCT',
+                        help='Color jitter factor (default: 0.3)')
+    parser.add_argument('--aa', type=str, default='rand-m9-mstd0.5-inc1', metavar='NAME',
+                        help='Use AutoAugment policy. "v0" or "original". " + \
+                             "(default: rand-m9-mstd0.5-inc1)'),
+    parser.add_argument('--smoothing', type=float, default=0.1, help='Label smoothing (default: 0.1)')
+    parser.add_argument('--train-interpolation', type=str, default='bicubic',
+                        help='Training interpolation (random, bilinear, bicubic default: "bicubic")')
+
+    parser.add_argument('--repeated-aug', action='store_true')
+    parser.add_argument('--no-repeated-aug', action='store_false', dest='repeated_aug')
+    parser.set_defaults(repeated_aug=True)
+    
+    parser.add_argument('--train-mode', action='store_true')
+    parser.add_argument('--no-train-mode', action='store_false', dest='train_mode')
+    parser.set_defaults(train_mode=True)
+    
+    parser.add_argument('--ThreeAugment', action='store_true') #3augment
+    
+    parser.add_argument('--src', action='store_true') #simple random crop
+    
+    # * Random Erase params
+    parser.add_argument('--reprob', type=float, default=0.25, metavar='PCT',
+                        help='Random erase prob (default: 0.25)')
+    parser.add_argument('--remode', type=str, default='pixel',
+                        help='Random erase mode (default: "pixel")')
+    parser.add_argument('--recount', type=int, default=1,
+                        help='Random erase count (default: 1)')
+    parser.add_argument('--resplit', action='store_true', default=False,
+                        help='Do not random erase first (clean) augmentation split')
+
+    # * Mixup params
+    parser.add_argument('--mixup', type=float, default=0.8,
+                        help='mixup alpha, mixup enabled if > 0. (default: 0.8)')
+    parser.add_argument('--cutmix', type=float, default=1.0,
+                        help='cutmix alpha, cutmix enabled if > 0. (default: 1.0)')
+    parser.add_argument('--cutmix-minmax', type=float, nargs='+', default=None,
+                        help='cutmix min/max ratio, overrides alpha and enables cutmix if set (default: None)')
+    parser.add_argument('--mixup-prob', type=float, default=1.0,
+                        help='Probability of performing mixup or cutmix when either/both is enabled')
+    parser.add_argument('--mixup-switch-prob', type=float, default=0.5,
+                        help='Probability of switching to cutmix when both mixup and cutmix enabled')
+    parser.add_argument('--mixup-mode', type=str, default='batch',
+                        help='How to apply mixup/cutmix params. Per "batch", "pair", or "elem"')
+
+    # Distillation parameters
+    parser.add_argument('--teacher-model', default='regnety_160', type=str, metavar='MODEL',
+                        help='Name of teacher model to train (default: "regnety_160"')
+    parser.add_argument('--teacher-path', type=str, default='')
+    parser.add_argument('--distillation-type', default='none', choices=['none', 'soft', 'hard'], type=str, help="")
+    parser.add_argument('--distillation-alpha', default=0.5, type=float, help="")
+    parser.add_argument('--distillation-tau', default=1.0, type=float, help="")
+
+    # * Finetuning params
+    parser.add_argument('--finetune', default='', help='finetune from checkpoint')
+    parser.add_argument('--attn-only', action='store_true') 
+    
+    # Dataset parameters
+    parser.add_argument('--data-path', default='/datasets01/imagenet_full_size/061417/', type=str,
+                        help='dataset path')
+    parser.add_argument('--data-set', default='IMNET', choices=['CIFAR', 'IMNET', 'INAT', 'INAT19'],
+                        type=str, help='Image Net dataset path')
+    parser.add_argument('--inat-category', default='name',
+                        choices=['kingdom', 'phylum', 'class', 'order', 'supercategory', 'family', 'genus', 'name'],
+                        type=str, help='semantic granularity')
+
+    parser.add_argument('--output_dir', default='',
+                        help='path where to save, empty for no saving')
+    parser.add_argument('--device', default='cuda',
+                        help='device to use for training / testing')
+    parser.add_argument('--seed', default=0, type=int)
+    parser.add_argument('--resume', default='', help='resume from checkpoint')
+    parser.add_argument('--load_pth', default='', help='load checkpoint')
+    parser.add_argument('--start_epoch', default=0, type=int, metavar='N',
+                        help='start epoch')
+    parser.add_argument('--eval', action='store_true', help='Perform evaluation only')
+    parser.add_argument('--eval-crop-ratio', default=0.875, type=float, help="Crop ratio for evaluation")
+    parser.add_argument('--dist-eval', action='store_true', default=False, help='Enabling distributed evaluation')
+    parser.add_argument('--num_workers', default=10, type=int)
+    parser.add_argument('--pin-mem', action='store_true',
+                        help='Pin CPU memory in DataLoader for more efficient (sometimes) transfer to GPU.')
+    parser.add_argument('--no-pin-mem', action='store_false', dest='pin_mem',
+                        help='')
+    parser.set_defaults(pin_mem=True)
+
+    # distributed training parameters
+    parser.add_argument('--world_size', default=1, type=int,
+                        help='number of distributed processes')
+    parser.add_argument('--dist_url', default='env://', help='url used to set up distributed training')
+    parser.add_argument('--wandb',
+                    action='store_true',
+                    help='if set to true, log with wandb')
+    # parser.add_argument("--local_rank", type=int, default=0)
+    # if 'LOCAL_RANK' not in os.environ:
+    #     os.environ['LOCAL_RANK'] = str(args.local_rank)
+    return parser
+
+
+def main(args):
+    utils.init_distributed_mode(args)
+
+    print(args)
+
+    if args.distillation_type != 'none' and args.finetune and not args.eval:
+        raise NotImplementedError("Finetuning with distillation not yet supported")
+
+    device = torch.device(args.device)
+    print(device)
+
+    # fix the seed for reproducibility
+    seed = args.seed + utils.get_rank()
+    torch.manual_seed(seed)
+    np.random.seed(seed)
+    # random.seed(seed)
+
+    cudnn.benchmark = True
+
+    dataset_train, args.nb_classes = build_dataset(is_train=True, args=args)
+    dataset_val, _ = build_dataset(is_train=False, args=args)
+
+    if True:  # args.distributed:
+        num_tasks = utils.get_world_size()
+        global_rank = utils.get_rank()
+        if args.repeated_aug:
+            sampler_train = RASampler(
+                dataset_train, num_replicas=num_tasks, rank=global_rank, shuffle=True
+            )
+        else:
+            sampler_train = torch.utils.data.DistributedSampler(
+                dataset_train, num_replicas=num_tasks, rank=global_rank, shuffle=True
+            )
+        if args.dist_eval:
+            if len(dataset_val) % num_tasks != 0:
+                print('Warning: Enabling distributed evaluation with an eval dataset not divisible by process number. '
+                      'This will slightly alter validation results as extra duplicate entries are added to achieve '
+                      'equal num of samples per-process.')
+            sampler_val = torch.utils.data.DistributedSampler(
+                dataset_val, num_replicas=num_tasks, rank=global_rank, shuffle=False)
+        else:
+            sampler_val = torch.utils.data.SequentialSampler(dataset_val)
+    else:
+        sampler_train = torch.utils.data.RandomSampler(dataset_train)
+        sampler_val = torch.utils.data.SequentialSampler(dataset_val)
+
+    data_loader_train = torch.utils.data.DataLoader(
+        dataset_train, sampler=sampler_train,
+        batch_size=args.batch_size,
+        num_workers=args.num_workers,
+        pin_memory=args.pin_mem,
+        drop_last=True,
+    )
+    if args.ThreeAugment:
+        data_loader_train.dataset.transform = new_data_aug_generator(args)
+
+    data_loader_val = torch.utils.data.DataLoader(
+        dataset_val, sampler=sampler_val,
+        batch_size=int(1.5 * args.batch_size),
+        num_workers=args.num_workers,
+        pin_memory=args.pin_mem,
+        drop_last=False
+    )
+
+    mixup_fn = None
+    mixup_active = args.mixup > 0 or args.cutmix > 0. or args.cutmix_minmax is not None
+    if mixup_active:
+        mixup_fn = Mixup(
+            mixup_alpha=args.mixup, cutmix_alpha=args.cutmix, cutmix_minmax=args.cutmix_minmax,
+            prob=args.mixup_prob, switch_prob=args.mixup_switch_prob, mode=args.mixup_mode,
+            label_smoothing=args.smoothing, num_classes=args.nb_classes)
+
+    print(f"Creating model: {args.model}")
+    model = create_model(
+        args.model,
+        pretrained=True,
+        num_classes=args.nb_classes,
+        drop_rate=args.drop,
+        drop_path_rate=args.drop_path,
+        drop_block_rate=None,
+        img_size=args.input_size
+    )
+    # cle_for_resmlp_v3(model)
+                    
+    if args.finetune:
+        if args.finetune.startswith('https'):
+            checkpoint = torch.hub.load_state_dict_from_url(
+                args.finetune, map_location='cpu', check_hash=True)
+        else:
+            checkpoint = torch.load(args.finetune, map_location='cpu')
+
+        checkpoint_model = checkpoint['model']
+        # state_dict = model.state_dict()
+        # for k in ['head.weight', 'head.bias', 'head_dist.weight', 'head_dist.bias']:
+        #     if k in checkpoint_model and checkpoint_model[k].shape != state_dict[k].shape:
+        #         print(f"Removing key {k} from pretrained checkpoint")
+        #         del checkpoint_model[k]
+
+        # # interpolate position embedding
+        # pos_embed_checkpoint = checkpoint_model['pos_embed']
+        # embedding_size = pos_embed_checkpoint.shape[-1]
+        # num_patches = model.patch_embed.num_patches
+        # num_extra_tokens = model.pos_embed.shape[-2] - num_patches
+        # # height (== width) for the checkpoint position embedding
+        # orig_size = int((pos_embed_checkpoint.shape[-2] - num_extra_tokens) ** 0.5)
+        # # height (== width) for the new position embedding
+        # new_size = int(num_patches ** 0.5)
+        # # class_token and dist_token are kept unchanged
+        # extra_tokens = pos_embed_checkpoint[:, :num_extra_tokens]
+        # # only the position tokens are interpolated
+        # pos_tokens = pos_embed_checkpoint[:, num_extra_tokens:]
+        # pos_tokens = pos_tokens.reshape(-1, orig_size, orig_size, embedding_size).permute(0, 3, 1, 2)
+        # pos_tokens = torch.nn.functional.interpolate(
+        #     pos_tokens, size=(new_size, new_size), mode='bicubic', align_corners=False)
+        # pos_tokens = pos_tokens.permute(0, 2, 3, 1).flatten(1, 2)
+        # new_pos_embed = torch.cat((extra_tokens, pos_tokens), dim=1)
+        # checkpoint_model['pos_embed'] = new_pos_embed
+
+
+        model.load_state_dict(checkpoint_model, strict=True)
+        
+    if args.attn_only:
+        for name_p,p in model.named_parameters():
+            if '.attn.' in name_p:
+                p.requires_grad = True
+            else:
+                p.requires_grad = False
+        try:
+            model.head.weight.requires_grad = True
+            model.head.bias.requires_grad = True
+        except:
+            model.fc.weight.requires_grad = True
+            model.fc.bias.requires_grad = True
+        try:
+            model.pos_embed.requires_grad = True
+        except:
+            print('no position encoding')
+        try:
+            for p in model.patch_embed.parameters():
+                p.requires_grad = False
+        except:
+            print('no patch embed')
+            
+    model.to(device)
+
+    model_ema = None
+    if args.model_ema:
+        # Important to create EMA model after cuda(), DP wrapper, and AMP but before SyncBN and DDP wrapper
+        model_ema = ModelEma(
+            model,
+            decay=args.model_ema_decay,
+            device='cpu' if args.model_ema_force_cpu else '',
+            resume='')
+
+    model_without_ddp = model
+    if args.distributed:
+        model = torch.nn.parallel.DistributedDataParallel(model, device_ids=[args.gpu])
+        model_without_ddp = model.module
+    n_parameters = sum(p.numel() for p in model.parameters() if p.requires_grad)
+    print('number of params:', n_parameters)
+    if not args.unscale_lr:
+        linear_scaled_lr = args.lr * args.batch_size * utils.get_world_size() / 512.0
+        args.lr = linear_scaled_lr
+    # optimizer = create_optimizer(args, model_without_ddp)
+    optimizer = SGD_KURE([
+            {'params': (p for name, p in model.named_parameters() if "inner.bias" not in name), 'weight_decay': args.weight_decay},
+            {'params': (p for name, p in model.named_parameters() if "inner.bias" in name), 'weight_decay': 1}
+        ],
+        lr=args.lr, momentum=args.momentum, kurtosis_lambda=1, kurtosis_target=1.8, loss_scaler = NativeScaler())
+        
+
+    lr_scheduler, _ = create_scheduler(args, optimizer)
+
+    criterion = LabelSmoothingCrossEntropy()
+
+    if mixup_active:
+        # smoothing is handled with mixup label transform
+        criterion = SoftTargetCrossEntropy()
+    elif args.smoothing:
+        criterion = LabelSmoothingCrossEntropy(smoothing=args.smoothing)
+    else:
+        criterion = torch.nn.CrossEntropyLoss()
+        
+    if args.bce_loss:
+        criterion = torch.nn.BCEWithLogitsLoss()
+        
+    teacher_model = None
+    if args.distillation_type != 'none':
+        assert args.teacher_path, 'need to specify teacher-path when using distillation'
+        print(f"Creating teacher model: {args.teacher_model}")
+        teacher_model = create_model(
+            args.teacher_model,
+            pretrained=False,
+            num_classes=args.nb_classes,
+            global_pool='avg',
+        )
+        if args.teacher_path.startswith('https'):
+            checkpoint = torch.hub.load_state_dict_from_url(
+                args.teacher_path, map_location='cpu', check_hash=True)
+        else:
+            checkpoint = torch.load(args.teacher_path, map_location='cpu')
+        teacher_model.load_state_dict(checkpoint['model'])
+        teacher_model.to(device)
+        teacher_model.eval()
+
+    # wrap the criterion in our custom DistillationLoss, which
+    # just dispatches to the original criterion if args.distillation_type is 'none'
+    criterion = DistillationLoss(
+        criterion, teacher_model, args.distillation_type, args.distillation_alpha, args.distillation_tau
+    )
+
+    output_dir = Path(args.output_dir)
+    if args.resume:
+        if args.resume.startswith('https'):
+            checkpoint = torch.hub.load_state_dict_from_url(
+                args.resume, map_location='cpu', check_hash=True)
+        else:
+            checkpoint = torch.load(args.resume, map_location='cpu')
+        model_without_ddp.load_state_dict(checkpoint['model'])
+        if not args.eval and 'optimizer' in checkpoint and 'lr_scheduler' in checkpoint and 'epoch' in checkpoint:
+            optimizer.load_state_dict(checkpoint['optimizer'])
+            lr_scheduler.load_state_dict(checkpoint['lr_scheduler'])
+            args.start_epoch = checkpoint['epoch'] + 1
+            if args.model_ema:
+                utils._load_checkpoint_for_ema(model_ema, checkpoint['model_ema'])
+            if 'scaler' in checkpoint:
+                loss_scaler.load_state_dict(checkpoint['scaler'])
+        lr_scheduler.step(args.start_epoch)
+    if args.eval:
+        test_stats = evaluate(data_loader_val, model, device)
+        print(f"Accuracy of the network on the {len(dataset_val)} test images: {test_stats['acc1']:.1f}%")
+        return
+
+    wandb_run = None
+    if args.wandb and args.gpu == 1:
+        # wandb.login(key=)
+        id = wandb.util.generate_id()
+        wandb_run = wandb.init(
+            project="resmlp_qat",
+            id=id,
+            # resume=("must" if args.resume is True else False),
+            config={
+                "epochs": args.epochs,
+                "init_learning_rate": args.lr,
+                "batch_size": args.batch_size,
+                "dataset": args.data_set,
+            })
+
+    print(f"Start training for {args.epochs} epochs")
+    start_time = time.time()
+    max_accuracy = 0.0
+    for epoch in range(args.start_epoch, args.epochs):
+        if args.distributed:
+            data_loader_train.sampler.set_epoch(epoch)
+
+        train_stats = train_one_epoch(
+            model, criterion, data_loader_train,
+            optimizer, device, epoch, loss_scaler,
+            args.clip_grad, model_ema, mixup_fn,
+            set_training_mode=args.train_mode,  # keep in eval mode for deit finetuning / train mode for training and deit III finetuning
+            wandb_run = wandb_run,
+            args = args,
+        )
+
+        lr_scheduler.step(epoch)
+        if args.output_dir:
+            checkpoint_paths = [output_dir / 'checkpoint.pth']
+            for checkpoint_path in checkpoint_paths:
+                utils.save_on_master({
+                    'model': model_without_ddp.state_dict(),
+                    'optimizer': optimizer.state_dict(),
+                    'lr_scheduler': lr_scheduler.state_dict(),
+                    'epoch': epoch,
+                    'model_ema': get_state_dict(model_ema),
+                    'scaler': loss_scaler.state_dict(),
+                    'args': args,
+                }, checkpoint_path)
+             
+
+        test_stats = evaluate(data_loader_val, model, device, wandb_run=wandb_run)
+        print(f"Accuracy of the network on the {len(dataset_val)} test images: {test_stats['acc1']:.1f}%")
+        
+        if max_accuracy < test_stats["acc1"]:
+            max_accuracy = test_stats["acc1"]
+            if args.output_dir:
+                checkpoint_paths = [output_dir / 'best_checkpoint.pth']
+                for checkpoint_path in checkpoint_paths:
+                    utils.save_on_master({
+                        'model': model_without_ddp.state_dict(),
+                        'optimizer': optimizer.state_dict(),
+                        'lr_scheduler': lr_scheduler.state_dict(),
+                        'epoch': epoch,
+                        'model_ema': get_state_dict(model_ema),
+                        'scaler': loss_scaler.state_dict(),
+                        'args': args,
+                    }, checkpoint_path)
+            
+        print(f'Max accuracy: {max_accuracy:.2f}%')
+
+        log_stats = {**{f'train_{k}': v for k, v in train_stats.items()},
+                     **{f'test_{k}': v for k, v in test_stats.items()},
+                     'epoch': epoch,
+                     'n_parameters': n_parameters}
+        
+        if args.output_dir and utils.is_main_process():
+            with (output_dir / "log.txt").open("a") as f:
+                f.write(json.dumps(log_stats) + "\n")
+
+    total_time = time.time() - start_time
+    total_time_str = str(datetime.timedelta(seconds=int(total_time)))
+    print('Training time {}'.format(total_time_str))
+
+
+if __name__ == '__main__':
+    parser = argparse.ArgumentParser('DeiT training and evaluation script', parents=[get_args_parser()])
+    args = parser.parse_args()
+    if args.output_dir:
+        Path(args.output_dir).mkdir(parents=True, exist_ok=True)
+    main(args)