--- conflicted
+++ resolved
@@ -4,7 +4,7 @@
 import torch.nn as nn
 from functools import partial
 
-from timm.models.vision_transformer import Mlp, PatchEmbed , _cfg
+from timm.models.vision_transformer import Mlp, PatchEmbed, _cfg
 from timm.models.registry import register_model
 from timm.models.layers import trunc_normal_,  DropPath
 
@@ -20,10 +20,12 @@
 #         self.beta = nn.Parameter(torch.zeros(dim))
 
 #     def forward(self, x):
-#         return self.alpha * x + self.beta 
+#         return self.alpha * x + self.beta
+
 
 def Affine(dim):
     return nn.Linear(dim, dim)
+
 
 class Inner(nn.Module):
     def __init__(self, in_features, out_features):
@@ -35,7 +37,8 @@
 
     def forward(self, x):
         return x @ self.weight + self.bias
-   
+
+
 class Outer(nn.Module):
     def __init__(self, in_features, out_features):
         super().__init__()
@@ -46,57 +49,59 @@
 
     def forward(self, x):
         return self.weight @ x
-    
+
+
 class layers_scale_mlp_blocks(nn.Module):
 
-    def __init__(self, dim, drop=0., drop_path=0., act_layer=nn.ReLU, init_values=1e-4,num_patches = 196):
+    def __init__(self, dim, drop=0., drop_path=0., act_layer=nn.ReLU, init_values=1e-4, num_patches=196):
         super().__init__()
         self.inner = Inner(dim, num_patches)
         self.outer = Outer(num_patches, num_patches)
-        self.drop_path = DropPath(drop_path) if drop_path > 0. else nn.Identity()
+        self.drop_path = DropPath(
+            drop_path) if drop_path > 0. else nn.Identity()
 
         self.norm2 = nn.Linear(dim, dim)
-        self.mlp = Mlp(in_features=dim, hidden_features=int(4.0 * dim), act_layer=act_layer, drop=drop)
+        self.mlp = Mlp(in_features=dim, hidden_features=int(
+            4.0 * dim), act_layer=act_layer, drop=drop)
         self.gamma_2 = nn.Linear(dim, dim, bias=False)
 
     def forward(self, x):
         residual = x
         x = torch.add(residual, self.drop_path(self.outer(self.inner(x))))
-        
+
         residual = x
-        x = torch.add(residual, self.drop_path(self.gamma_2(self.mlp(self.norm2(x)))))
-        return x 
-
+        x = torch.add(residual, self.drop_path(
+            self.gamma_2(self.mlp(self.norm2(x)))))
+        return x
 
 
 class resmlp_models(nn.Module):
-    def __init__(self, img_size=224, patch_size=16, in_chans=3, num_classes=1000, embed_dim=768, depth=12,drop_rate=0.,
-                 Patch_layer=PatchEmbed,act_layer=nn.ReLU,
-                drop_path_rate=0.0,init_scale=1e-4):
+    def __init__(self, img_size=224, patch_size=16, in_chans=3, num_classes=1000, embed_dim=768, depth=12, drop_rate=0.,
+                 Patch_layer=PatchEmbed, act_layer=nn.ReLU,
+                 drop_path_rate=0.0, init_scale=1e-4):
         super().__init__()
 
         self.num_classes = num_classes
-        self.num_features = self.embed_dim = embed_dim  
+        self.num_features = self.embed_dim = embed_dim
 
         self.patch_embed = Patch_layer(
-                img_size=img_size, patch_size=patch_size, in_chans=int(in_chans), embed_dim=embed_dim)
+            img_size=img_size, patch_size=patch_size, in_chans=int(in_chans), embed_dim=embed_dim)
         num_patches = self.patch_embed.num_patches
         dpr = [drop_path_rate for i in range(depth)]
 
         self.blocks = nn.ModuleList([
             layers_scale_mlp_blocks(
-                dim=embed_dim,drop=drop_rate,drop_path=dpr[i],
-                act_layer=act_layer,init_values=init_scale,
+                dim=embed_dim, drop=drop_rate, drop_path=dpr[i],
+                act_layer=act_layer, init_values=init_scale,
                 num_patches=num_patches)
             for i in range(depth)])
 
-
         self.norm = Affine(embed_dim)
 
-
-
-        self.feature_info = [dict(num_chs=embed_dim, reduction=0, module='head')]
-        self.head = nn.Linear(embed_dim, num_classes) if num_classes > 0 else nn.Identity()
+        self.feature_info = [
+            dict(num_chs=embed_dim, reduction=0, module='head')]
+        self.head = nn.Linear(
+            embed_dim, num_classes) if num_classes > 0 else nn.Identity()
         self.apply(self._init_weights)
 
     def _init_weights(self, m):
@@ -108,56 +113,51 @@
             nn.init.constant_(m.bias, 0)
             nn.init.constant_(m.weight, 1.0)
 
-
-
     def get_classifier(self):
         return self.head
 
     def reset_classifier(self, num_classes, global_pool=''):
         self.num_classes = num_classes
-        self.head = nn.Linear(self.embed_dim, num_classes) if num_classes > 0 else nn.Identity()
+        self.head = nn.Linear(
+            self.embed_dim, num_classes) if num_classes > 0 else nn.Identity()
 
     def forward_features(self, x):
         B = x.shape[0]
 
         x = self.patch_embed(x)
 
-        for i , blk in enumerate(self.blocks):
-            x  = blk(x)
+        for i, blk in enumerate(self.blocks):
+            x = blk(x)
 
         x = self.norm(x)
-        x = x.mean(dim=1).reshape(B,1,-1)
+        x = x.mean(dim=1).reshape(B, 1, -1)
 
         return x[:, 0]
 
     def forward(self, x):
-        x  = self.forward_features(x)
+        x = self.forward_features(x)
         x = self.head(x)
-        return x 
-  
+        return x
+
+
 @register_model
-def resmlp_24_v4(pretrained=False,dist=False,dino=False,pretrained_cfg=False, **kwargs):
+def resmlp_24_v4(pretrained=False, dist=False, dino=False, pretrained_cfg=False, **kwargs):
     model = resmlp_models(
         patch_size=16, embed_dim=384, depth=24,
         Patch_layer=PatchEmbed,
-        init_scale=1e-5,**kwargs)
+        init_scale=1e-5, **kwargs)
     model.default_cfg = _cfg()
     if pretrained:
-<<<<<<< HEAD
-        # checkpoint = torch.load("v3/folder_sgd/best_checkpoint.pth", map_location='cpu')["model"]
-=======
-        # checkpoint = torch.load("v3/decayed.pth", map_location='cpu')["model"]
-        checkpoint = torch.load("v3/folder/checkpoint.pth", map_location='cpu')["model"]
->>>>>>> 6dc61c25
-        
+        # checkpoint = torch.load("v3/folder/checkpoint.pth", map_location='cpu')["model"]
+
         checkpoint = torch.load("ResMLP_S24_ReLU_v4.pth", map_location='cpu')
-        modified_ckpt={}
+        modified_ckpt = {}
         for k, v in checkpoint.items():
             if "inner.weight" in k:
                 modified_ckpt[k] = torch.diag(v)
             else:
                 modified_ckpt[k] = v
-        
+
         checkpoint = modified_ckpt
 
         model.load_state_dict(checkpoint)
